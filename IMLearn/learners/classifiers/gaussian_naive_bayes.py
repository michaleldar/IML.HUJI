--- conflicted
+++ resolved
@@ -115,9 +115,4 @@
         loss : float
             Performance under missclassification loss function
         """
-<<<<<<< HEAD
-        return misclassification_error(y, self._predict(X))
-=======
-        from ...metrics import misclassification_error
-        raise NotImplementedError()
->>>>>>> f3eb47f4
+        raise NotImplementedError()